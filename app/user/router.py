from fastapi import APIRouter, HTTPException, status

<<<<<<< HEAD
from app.user import schemas, service
=======
router = APIRouter(prefix="/users")
>>>>>>> 45d93d91

router = APIRouter(prefix="/users")

<<<<<<< HEAD

@router.post("", response_model=schemas.UserRead, status_code=status.HTTP_201_CREATED)
async def create_user(user: schemas.UserCreate) -> schemas.UserRead:
=======
@router.get("", response_model=dict)
async def get_users() -> dict[str, str]:
>>>>>>> 45d93d91
    """
    註冊新用戶

    Returns:
        新建立的用戶資料
    """
    return service.create_user(user)


<<<<<<< HEAD
@router.get("/{user_id}", response_model=schemas.UserRead)
async def get_user(user_id: int) -> schemas.UserRead:
    """
    取得指定用戶
=======
@router.post("", response_model=dict)
async def create_user() -> dict[str, str]:
>>>>>>> 45d93d91
    """
    user = service.get_user(user_id)
    if not user:
        raise HTTPException(status_code=status.HTTP_404_NOT_FOUND, detail="User not found")
    return user


@router.patch("/{user_id}", response_model=schemas.UserRead)
async def update_user(user_id: int, data: schemas.UserUpdate) -> schemas.UserRead:
    """
    更新用戶資料
    """
    user = service.update_user(user_id, data)
    if not user:
        raise HTTPException(status_code=status.HTTP_404_NOT_FOUND, detail="User not found")
    return user


<<<<<<< HEAD
@router.delete("/{user_id}", response_model=dict)
async def delete_user(user_id: int) -> dict[str, bool]:
    """
    刪除指定用戶
=======
@router.get("/{user_id}/quota", response_model=dict)
async def get_user_quota(user_id: str) -> dict[str, str]:
>>>>>>> 45d93d91
    """
    if not service.delete_user(user_id):
        raise HTTPException(status_code=status.HTTP_404_NOT_FOUND, detail="User not found")
    return {"ok": True}


@router.get("", response_model=list[schemas.UserRead])
async def list_users() -> list[schemas.UserRead]:
    """
    列出所有用戶
    """
    return service.list_users()<|MERGE_RESOLUTION|>--- conflicted
+++ resolved
@@ -1,21 +1,14 @@
 from fastapi import APIRouter, HTTPException, status
 
-<<<<<<< HEAD
 from app.user import schemas, service
-=======
-router = APIRouter(prefix="/users")
->>>>>>> 45d93d91
+
 
 router = APIRouter(prefix="/users")
 
-<<<<<<< HEAD
 
 @router.post("", response_model=schemas.UserRead, status_code=status.HTTP_201_CREATED)
 async def create_user(user: schemas.UserCreate) -> schemas.UserRead:
-=======
-@router.get("", response_model=dict)
-async def get_users() -> dict[str, str]:
->>>>>>> 45d93d91
+
     """
     註冊新用戶
 
@@ -25,15 +18,10 @@
     return service.create_user(user)
 
 
-<<<<<<< HEAD
 @router.get("/{user_id}", response_model=schemas.UserRead)
 async def get_user(user_id: int) -> schemas.UserRead:
     """
     取得指定用戶
-=======
-@router.post("", response_model=dict)
-async def create_user() -> dict[str, str]:
->>>>>>> 45d93d91
     """
     user = service.get_user(user_id)
     if not user:
@@ -52,15 +40,12 @@
     return user
 
 
-<<<<<<< HEAD
+
 @router.delete("/{user_id}", response_model=dict)
 async def delete_user(user_id: int) -> dict[str, bool]:
     """
     刪除指定用戶
-=======
-@router.get("/{user_id}/quota", response_model=dict)
-async def get_user_quota(user_id: str) -> dict[str, str]:
->>>>>>> 45d93d91
+
     """
     if not service.delete_user(user_id):
         raise HTTPException(status_code=status.HTTP_404_NOT_FOUND, detail="User not found")
