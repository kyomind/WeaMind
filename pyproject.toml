--- conflicted
+++ resolved
@@ -60,17 +60,15 @@
 [tool.ruff.format] # https://docs.astral.sh/ruff/settings/#format
 quote-style = "double" # 引號風格，雙引號是預設值
 
-<<<<<<< HEAD
 [tool.coverage.run]
 branch = false
 source = ["app"]
 
 [tool.coverage.xml]
 output = "coverage.xml"
-=======
+
 [tool.pytest.ini_options]
 addopts = "-ra --strict-config --strict-markers"
 testpaths = ["tests"]
 python_files = ["test_*.py"]
-filterwarnings = ["error"]
->>>>>>> f94f636e
+filterwarnings = ["error"]