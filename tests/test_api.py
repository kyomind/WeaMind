"""Tests for demo API endpoints."""

import sys
from pathlib import Path

sys.path.append(str(Path(__file__).resolve().parents[1]))
from fastapi.testclient import TestClient

from app.main import app

client = TestClient(app)


def test_root() -> None:
    """Should return welcome message."""
    response = client.get("/")
    assert response.status_code == 200  # noqa: S101
    assert response.json() == {"message": "Welcome to WeaMind API"}  # noqa: S101


<<<<<<< HEAD
def test_user_crud() -> None:
    """Should handle user CRUD operations."""
    data = {"line_user_id": "uid123", "display_name": "John"}
    response = client.post("/users", json=data)
    assert response.status_code == 201  # noqa: S101
    created = response.json()
    assert created["line_user_id"] == data["line_user_id"]  # noqa: S101
    user_id = created["id"]

    response = client.get(f"/users/{user_id}")
=======
def test_get_users() -> None:
    """Should return placeholder for user retrieval."""
    response = client.get("/users")
>>>>>>> 45d93d91
    assert response.status_code == 200  # noqa: S101
    assert response.json()["id"] == user_id  # noqa: S101

<<<<<<< HEAD
    update = {"display_name": "Jane"}
    response = client.patch(f"/users/{user_id}", json=update)
=======

def test_create_user() -> None:
    """Should return placeholder for user creation."""
    response = client.post("/users")
>>>>>>> 45d93d91
    assert response.status_code == 200  # noqa: S101
    assert response.json()["display_name"] == "Jane"  # noqa: S101

<<<<<<< HEAD
    response = client.delete(f"/users/{user_id}")
=======
def test_get_user_quota() -> None:
    """Should return placeholder quota info for a user."""
    user_id = "123"
    response = client.get(f"/users/{user_id}/quota")
>>>>>>> 45d93d91
    assert response.status_code == 200  # noqa: S101
    assert response.json() == {"ok": True}  # noqa: S101

    response = client.get(f"/users/{user_id}")
    assert response.status_code == 404  # noqa: S101<|MERGE_RESOLUTION|>--- conflicted
+++ resolved
@@ -18,7 +18,7 @@
     assert response.json() == {"message": "Welcome to WeaMind API"}  # noqa: S101
 
 
-<<<<<<< HEAD
+
 def test_user_crud() -> None:
     """Should handle user CRUD operations."""
     data = {"line_user_id": "uid123", "display_name": "John"}
@@ -29,34 +29,18 @@
     user_id = created["id"]
 
     response = client.get(f"/users/{user_id}")
-=======
-def test_get_users() -> None:
-    """Should return placeholder for user retrieval."""
-    response = client.get("/users")
->>>>>>> 45d93d91
+
     assert response.status_code == 200  # noqa: S101
     assert response.json()["id"] == user_id  # noqa: S101
 
-<<<<<<< HEAD
     update = {"display_name": "Jane"}
     response = client.patch(f"/users/{user_id}", json=update)
-=======
 
-def test_create_user() -> None:
-    """Should return placeholder for user creation."""
-    response = client.post("/users")
->>>>>>> 45d93d91
     assert response.status_code == 200  # noqa: S101
     assert response.json()["display_name"] == "Jane"  # noqa: S101
 
-<<<<<<< HEAD
     response = client.delete(f"/users/{user_id}")
-=======
-def test_get_user_quota() -> None:
-    """Should return placeholder quota info for a user."""
-    user_id = "123"
-    response = client.get(f"/users/{user_id}/quota")
->>>>>>> 45d93d91
+
     assert response.status_code == 200  # noqa: S101
     assert response.json() == {"ok": True}  # noqa: S101
 
